--- conflicted
+++ resolved
@@ -137,17 +137,13 @@
 			ch <- result{res: resp.Results}
 		}(c)
 	}
-<<<<<<< HEAD
 	merged := make(map[string]*pb.SearchResult)
-=======
-	var all []*pb.SearchResult
->>>>>>> bc5f9149
 	for i := 0; i < len(s.clients); i++ {
 		r := <-ch
 		if r.err != nil {
 			return nil, r.err
 		}
-<<<<<<< HEAD
+
 		for _, res := range r.res {
 			if res.GetVector() == nil {
 				continue
@@ -161,9 +157,7 @@
 	all := make([]*pb.SearchResult, 0, len(merged))
 	for _, res := range merged {
 		all = append(all, res)
-=======
-		all = append(all, r.res...)
->>>>>>> bc5f9149
+
 	}
 	sort.Slice(all, func(i, j int) bool { return all[i].Distance < all[j].Distance })
 	if req.K > 0 && len(all) > int(req.K) {
