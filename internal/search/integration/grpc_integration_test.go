//go:build integration

package integration

import (
<<<<<<< HEAD
	"context"
	"fmt"
	"net"
	"testing"
	"time"

	"vexdb/internal/search/config"
	searchgrpc "vexdb/internal/search/grpc"
	"vexdb/internal/search/testutil"
	"vexdb/internal/types"
=======
       "context"
       "fmt"
       "net"
       "testing"
       "time"

       "vexdb/internal/search/config"
       searchgrpc "vexdb/internal/search/grpc"
       "vexdb/internal/search/testutil"
       "vexdb/internal/types"
>>>>>>> f4b0be21

       pb "vexdb/proto"

<<<<<<< HEAD
	"go.uber.org/zap"
	"google.golang.org/grpc"
	"google.golang.org/grpc/codes"
	"google.golang.org/grpc/status"
	"google.golang.org/grpc/test/bufconn"
	emptypb "google.golang.org/protobuf/types/known/emptypb"
=======
       "go.uber.org/zap"
       "google.golang.org/grpc"
       "google.golang.org/grpc/codes"
       "google.golang.org/grpc/status"
       "google.golang.org/grpc/test/bufconn"
       emptypb "google.golang.org/protobuf/types/known/emptypb"
>>>>>>> f4b0be21
)

const bufSize = 1024 * 1024

// TestSearchServerIntegration tests the gRPC search server integration
func TestSearchServerIntegration(t *testing.T) {
	// Setup
	cfg := config.DefaultSearchServiceConfig()
	logger := zap.NewNop()
<<<<<<< HEAD
	mockService := testutil.NewMockSearchService()

	// Create test results
	testResults := []*types.SearchResult{
		{
			Vector: &types.Vector{
				ID:   "vector1",
				Data: []float32{1.0, 2.0, 3.0},
				Metadata: map[string]interface{}{
					"category": "test",
					"source":   "integration_test",
				},
				ClusterID: 1,
			},
			Distance: 0.5,
		},
		{
			Vector: &types.Vector{
				ID:   "vector2",
				Data: []float32{4.0, 5.0, 6.0},
				Metadata: map[string]interface{}{
					"category": "test",
					"source":   "integration_test",
				},
				ClusterID: 2,
			},
			Distance: 1.2,
		},
	}

=======
       mockService := testutil.NewMockSearchService()
	
	// Create test results
	testResults := []*types.SearchResult{
               {
                       Vector: &types.Vector{
                               ID:   "vector1",
                               Data: []float32{1.0, 2.0, 3.0},
                               Metadata: map[string]interface{}{
                                       "category": "test",
                                       "source":   "integration_test",
                               },
                               ClusterID: 1,
                       },
                       Distance: 0.5,
               },
               {
                       Vector: &types.Vector{
                               ID:   "vector2",
                               Data: []float32{4.0, 5.0, 6.0},
                               Metadata: map[string]interface{}{
                                       "category": "test",
                                       "source":   "integration_test",
                               },
                               ClusterID: 2,
                       },
                       Distance: 1.2,
               },
       }
	
>>>>>>> f4b0be21
	mockService.SetSearchResults(testResults)

	// Create gRPC server
<<<<<<< HEAD
	server := searchgrpc.NewSearchServer(cfg, logger, nil, mockService)

=======
       server := searchgrpc.NewSearchServer(cfg, logger, nil, mockService)
	
>>>>>>> f4b0be21
	// Create test listener
	lis := bufconn.Listen(bufSize)
	grpcServer := grpc.NewServer()
	pb.RegisterSearchServiceServer(grpcServer, server)

	// Start server in background
	go func() {
		if err := grpcServer.Serve(lis); err != nil {
			t.Fatalf("Failed to serve: %v", err)
		}
	}()
	defer grpcServer.Stop()

	// Create client connection
	ctx := context.Background()
       conn, err := grpc.DialContext(ctx, "bufnet", grpc.WithContextDialer(func(ctx context.Context, s string) (net.Conn, error) {
               return lis.Dial()
       }), grpc.WithInsecure())
	if err != nil {
		t.Fatalf("Failed to dial bufnet: %v", err)
	}
	defer conn.Close()

	client := pb.NewSearchServiceClient(conn)

	// Test cases
	testCases := []struct {
		name          string
		request       *pb.SearchRequest
		expectedError bool
		expectedCode  codes.Code
		validateFunc  func(t *testing.T, resp *pb.SearchResponse)
		multiCluster  bool
	}{
		{
			name: "Basic Search - Valid Request",
			request: &pb.SearchRequest{
				QueryVector: &pb.Vector{
					Id:   "query1",
					Data: []float32{1.0, 2.0, 3.0},
					Metadata: map[string]string{
						"category": "test",
					},
					ClusterId: 1,
				},
				K: 10,
			},
			expectedError: false,
			validateFunc: func(t *testing.T, resp *pb.SearchResponse) {
				if !resp.Success {
					t.Error("Expected successful response")
				}

				if len(resp.Results) != 2 {
					t.Errorf("Expected 2 results, got %d", len(resp.Results))
				}

				if resp.TotalResults != 2 {
					t.Errorf("Expected total results 2, got %d", resp.TotalResults)
				}

				if resp.Message != "Search completed successfully" {
					t.Errorf("Expected success message, got '%s'", resp.Message)
				}
			},
		},
		{
			name: "Basic Search - Invalid Request (Empty Vector)",
			request: &pb.SearchRequest{
				QueryVector: &pb.Vector{
					Id:   "query2",
					Data: []float32{},
					Metadata: map[string]string{
						"category": "test",
					},
					ClusterId: 1,
				},
				K: 10,
			},
			expectedError: true,
			expectedCode:  codes.InvalidArgument,
		},
		{
			name: "Basic Search - Invalid Request (Negative K)",
			request: &pb.SearchRequest{
				QueryVector: &pb.Vector{
					Id:   "query3",
					Data: []float32{1.0, 2.0, 3.0},
					Metadata: map[string]string{
						"category": "test",
					},
					ClusterId: 1,
				},
				K: -1,
			},
			expectedError: true,
			expectedCode:  codes.InvalidArgument,
		},
		{
			name: "Basic Search - With Distance Threshold",
			request: &pb.SearchRequest{
				QueryVector: &pb.Vector{
					Id:   "query4",
					Data: []float32{1.0, 2.0, 3.0},
					Metadata: map[string]string{
						"category": "test",
					},
					ClusterId: 1,
				},
				K:                 10,
				DistanceThreshold: 1.0,
			},
			expectedError: false,
			validateFunc: func(t *testing.T, resp *pb.SearchResponse) {
				if !resp.Success {
					t.Error("Expected successful response")
				}

				// Should filter out results with distance > 1.0
				if len(resp.Results) != 1 {
					t.Errorf("Expected 1 result after distance filtering, got %d", len(resp.Results))
				}
			},
		},
		{
			name: "Basic Search - With Metadata Filter",
			request: &pb.SearchRequest{
				QueryVector: &pb.Vector{
					Id:   "query5",
					Data: []float32{1.0, 2.0, 3.0},
					Metadata: map[string]string{
						"category": "test",
					},
					ClusterId: 1,
				},
				K: 10,
				MetadataFilter: map[string]string{
					"category": "test",
				},
			},
			expectedError: false,
			validateFunc: func(t *testing.T, resp *pb.SearchResponse) {
				if !resp.Success {
					t.Error("Expected successful response")
				}
			},
		},
		{
			name:         "Multi-Cluster Search - Valid Request",
			multiCluster: true,
			request: &pb.SearchRequest{
				QueryVector: &pb.Vector{
					Id:   "query6",
					Data: []float32{1.0, 2.0, 3.0},
					Metadata: map[string]string{
						"category": "test",
					},
					ClusterId: 1,
				},
				K:          10,
				ClusterIds: []string{"cluster1", "cluster2", "cluster3"},
			},
			expectedError: false,
			validateFunc: func(t *testing.T, resp *pb.SearchResponse) {
				if !resp.Success {
					t.Error("Expected successful response")
				}

				if len(resp.Results) != 2 {
					t.Errorf("Expected 2 results, got %d", len(resp.Results))
				}

				// Should have clusters_queried in metadata
				if resp.Metadata["clusters_queried"] != "3" {
					t.Errorf("Expected clusters_queried to be '3', got '%s'", resp.Metadata["clusters_queried"])
				}
			},
		},
		{
			name:         "Multi-Cluster Search - Invalid Request (Empty Cluster IDs)",
			multiCluster: true,
			request: &pb.SearchRequest{
				QueryVector: &pb.Vector{
					Id:   "query7",
					Data: []float32{1.0, 2.0, 3.0},
					Metadata: map[string]string{
						"category": "test",
					},
					ClusterId: 1,
				},
				K:          10,
				ClusterIds: []string{},
			},
			expectedError: true,
			expectedCode:  codes.InvalidArgument,
		},
	}

	for _, tc := range testCases {
		t.Run(tc.name, func(t *testing.T) {
			// Reset mock service for each test
			mockService.Reset()

			// Execute request
			ctx, cancel := context.WithTimeout(context.Background(), 5*time.Second)
			defer cancel()

			var (
				resp *pb.SearchResponse
				err  error
			)
			if tc.multiCluster {
				resp, err = client.MultiClusterSearch(ctx, tc.request)
			} else {
				resp, err = client.Search(ctx, tc.request)
			}

			// Validate error handling
			if tc.expectedError {
				if err == nil {
					t.Fatal("Expected error, got nil")
				}

				st, ok := status.FromError(err)
				if !ok {
					t.Fatal("Expected gRPC status error")
				}

				if st.Code() != tc.expectedCode {
					t.Errorf("Expected error code %v, got %v", tc.expectedCode, st.Code())
				}
			} else {
				if err != nil {
					t.Fatalf("Unexpected error: %v", err)
				}

				if resp == nil {
					t.Fatal("Expected response, got nil")
				}

				// Validate response content
				if tc.validateFunc != nil {
					tc.validateFunc(t, resp)
				}
			}
		})
	}
}

// TestSearchServerStreaming tests streaming search functionality
func TestSearchServerStreaming(t *testing.T) {
	// Setup
	cfg := config.DefaultSearchServiceConfig()
	logger := zap.NewNop()
	mockService := testutil.NewMockSearchService()

	// Create test results
	testResults := []*types.SearchResult{
		{
<<<<<<< HEAD
			Vector: &types.Vector{
				ID:   "stream-vector1",
				Data: []float32{1.0, 2.0, 3.0},
			},
			Distance: 0.5,
		},
		{
			Vector: &types.Vector{
				ID:   "stream-vector2",
				Data: []float32{4.0, 5.0, 6.0},
			},
			Distance: 1.2,
		},
	}

=======
                       Vector: &types.Vector{
                               ID:   "stream-vector1",
                               Data: []float32{1.0, 2.0, 3.0},
                       },
                       Distance: 0.5,
               },
               {
                       Vector: &types.Vector{
                               ID:   "stream-vector2",
                               Data: []float32{4.0, 5.0, 6.0},
                       },
                       Distance: 1.2,
               },
       }
	
>>>>>>> f4b0be21
	mockService.SetSearchResults(testResults)

	// Create gRPC server
<<<<<<< HEAD
	server := searchgrpc.NewSearchServer(cfg, logger, nil, mockService)

=======
       server := searchgrpc.NewSearchServer(cfg, logger, nil, mockService)
	
>>>>>>> f4b0be21
	// Create test listener
	lis := bufconn.Listen(bufSize)
	grpcServer := grpc.NewServer()
	pb.RegisterSearchServiceServer(grpcServer, server)

	// Start server in background
	go func() {
		if err := grpcServer.Serve(lis); err != nil {
			t.Fatalf("Failed to serve: %v", err)
		}
	}()
	defer grpcServer.Stop()

	// Create client connection
	ctx := context.Background()
	conn, err := grpc.DialContext(ctx, "bufnet", grpc.WithContextDialer(func(ctx context.Context, s string) (net.Conn, error) {
		return lis.Dial()
	}), grpc.WithInsecure())
	if err != nil {
		t.Fatalf("Failed to dial bufnet: %v", err)
	}
	defer conn.Close()

	client := pb.NewSearchServiceClient(conn)

	// Create streaming request
	stream, err := client.SearchStream(ctx)
	if err != nil {
		t.Fatalf("Failed to create search stream: %v", err)
	}

	// Send multiple requests
	numRequests := 3
	for i := 0; i < numRequests; i++ {
		req := &pb.SearchRequest{
			QueryVector: &pb.Vector{
				Id:   fmt.Sprintf("stream-query-%d", i),
				Data: []float32{float32(i), float32(i + 1), float32(i + 2)},
			},
			K: 5,
		}

		if err := stream.Send(req); err != nil {
			t.Fatalf("Failed to send request %d: %v", i, err)
		}
	}

	// Close send side
	if err := stream.CloseSend(); err != nil {
		t.Fatalf("Failed to close send: %v", err)
	}

	// Receive responses
	responseCount := 0
	for {
		resp, err := stream.Recv()
		if err != nil {
			break // Stream ended
		}

		responseCount++

		if !resp.Success {
			t.Errorf("Response %d: expected success, got failure", responseCount)
		}

		if len(resp.Results) != 2 {
			t.Errorf("Response %d: expected 2 results, got %d", responseCount, len(resp.Results))
		}
	}

	if responseCount != numRequests {
		t.Errorf("Expected %d responses, got %d", numRequests, responseCount)
	}
}

// TestSearchServerMultiClusterStreaming tests multi-cluster streaming search
func TestSearchServerMultiClusterStreaming(t *testing.T) {
	// Setup
	cfg := config.DefaultSearchServiceConfig()
	logger := zap.NewNop()
	mockService := testutil.NewMockSearchService()

	// Create test results
	testResults := []*types.SearchResult{
		{
<<<<<<< HEAD
			Vector: &types.Vector{
				ID:   "multi-stream-vector1",
				Data: []float32{1.0, 2.0, 3.0},
			},
			Distance: 0.5,
		},
=======
                       Vector: &types.Vector{
                               ID:   "multi-stream-vector1",
                               Data: []float32{1.0, 2.0, 3.0},
                       },
                       Distance: 0.5,
               },
>>>>>>> f4b0be21
	}

	mockService.SetSearchResults(testResults)

	// Create gRPC server
<<<<<<< HEAD
	server := searchgrpc.NewSearchServer(cfg, logger, nil, mockService)

=======
       server := searchgrpc.NewSearchServer(cfg, logger, nil, mockService)
	
>>>>>>> f4b0be21
	// Create test listener
	lis := bufconn.Listen(bufSize)
	grpcServer := grpc.NewServer()
	pb.RegisterSearchServiceServer(grpcServer, server)

	// Start server in background
	go func() {
		if err := grpcServer.Serve(lis); err != nil {
			t.Fatalf("Failed to serve: %v", err)
		}
	}()
	defer grpcServer.Stop()

	// Create client connection
	ctx := context.Background()
	conn, err := grpc.DialContext(ctx, "bufnet", grpc.WithContextDialer(func(ctx context.Context, s string) (net.Conn, error) {
		return lis.Dial()
	}), grpc.WithInsecure())
	if err != nil {
		t.Fatalf("Failed to dial bufnet: %v", err)
	}
	defer conn.Close()

	client := pb.NewSearchServiceClient(conn)

	// Create streaming request
	stream, err := client.MultiClusterSearchStream(ctx)
	if err != nil {
		t.Fatalf("Failed to create multi-cluster search stream: %v", err)
	}

	// Send multiple requests
	numRequests := 2
	for i := 0; i < numRequests; i++ {
		req := &pb.SearchRequest{
			QueryVector: &pb.Vector{
				Id:   fmt.Sprintf("multi-stream-query-%d", i),
				Data: []float32{float32(i), float32(i + 1), float32(i + 2)},
			},
			K:          5,
			ClusterIds: []string{"cluster1", "cluster2"},
		}

		if err := stream.Send(req); err != nil {
			t.Fatalf("Failed to send request %d: %v", i, err)
		}
	}

	// Close send side
	if err := stream.CloseSend(); err != nil {
		t.Fatalf("Failed to close send: %v", err)
	}

	// Receive responses
	responseCount := 0
	for {
		resp, err := stream.Recv()
		if err != nil {
			break // Stream ended
		}

		responseCount++

		if !resp.Success {
			t.Errorf("Response %d: expected success, got failure", responseCount)
		}

		if len(resp.Results) != 1 {
			t.Errorf("Response %d: expected 1 result, got %d", responseCount, len(resp.Results))
		}

		// Should have clusters_queried in metadata
		if resp.Metadata["clusters_queried"] != "2" {
			t.Errorf("Response %d: expected clusters_queried to be '2', got '%s'", responseCount, resp.Metadata["clusters_queried"])
		}
	}

	if responseCount != numRequests {
		t.Errorf("Expected %d responses, got %d", numRequests, responseCount)
	}
}

// TestSearchServerHealthCheck tests health check functionality
func TestSearchServerHealthCheck(t *testing.T) {
	// Setup
	cfg := config.DefaultSearchServiceConfig()
	logger := zap.NewNop()
	mockService := testutil.NewMockSearchService()

	// Create gRPC server
<<<<<<< HEAD
	server := searchgrpc.NewSearchServer(cfg, logger, nil, mockService)

=======
       server := searchgrpc.NewSearchServer(cfg, logger, nil, mockService)
	
>>>>>>> f4b0be21
	// Create test listener
	lis := bufconn.Listen(bufSize)
	grpcServer := grpc.NewServer()
	pb.RegisterSearchServiceServer(grpcServer, server)

	// Start server in background
	go func() {
		if err := grpcServer.Serve(lis); err != nil {
			t.Fatalf("Failed to serve: %v", err)
		}
	}()
	defer grpcServer.Stop()

	// Create client connection
	ctx := context.Background()
	conn, err := grpc.DialContext(ctx, "bufnet", grpc.WithContextDialer(func(ctx context.Context, s string) (net.Conn, error) {
		return lis.Dial()
	}), grpc.WithInsecure())
	if err != nil {
		t.Fatalf("Failed to dial bufnet: %v", err)
	}
	defer conn.Close()

	client := pb.NewSearchServiceClient(conn)

	// Test basic health check
	req := &pb.HealthCheckRequest{Detailed: false}
	resp, err := client.HealthCheck(ctx, req)
	if err != nil {
		t.Fatalf("Health check failed: %v", err)
	}

	if !resp.Healthy {
		t.Error("Expected health check to return healthy")
	}

	if resp.Status != "healthy" {
		t.Errorf("Expected status 'healthy', got '%s'", resp.Status)
	}

	// Test detailed health check
	req = &pb.HealthCheckRequest{Detailed: true}
	resp, err = client.HealthCheck(ctx, req)
	if err != nil {
		t.Fatalf("Detailed health check failed: %v", err)
	}

	if !resp.Healthy {
		t.Error("Expected detailed health check to return healthy")
	}
}

// TestSearchServerGetMetrics tests metrics retrieval
func TestSearchServerGetMetrics(t *testing.T) {
	// Setup
	cfg := config.DefaultSearchServiceConfig()
	logger := zap.NewNop()
	mockService := testutil.NewMockSearchService()

	// Create gRPC server
<<<<<<< HEAD
	server := searchgrpc.NewSearchServer(cfg, logger, nil, mockService)

=======
       server := searchgrpc.NewSearchServer(cfg, logger, nil, mockService)
	
>>>>>>> f4b0be21
	// Create test listener
	lis := bufconn.Listen(bufSize)
	grpcServer := grpc.NewServer()
	pb.RegisterSearchServiceServer(grpcServer, server)

	// Start server in background
	go func() {
		if err := grpcServer.Serve(lis); err != nil {
			t.Fatalf("Failed to serve: %v", err)
		}
	}()
	defer grpcServer.Stop()

	// Create client connection
	ctx := context.Background()
	conn, err := grpc.DialContext(ctx, "bufnet", grpc.WithContextDialer(func(ctx context.Context, s string) (net.Conn, error) {
		return lis.Dial()
	}), grpc.WithInsecure())
	if err != nil {
		t.Fatalf("Failed to dial bufnet: %v", err)
	}
	defer conn.Close()

	client := pb.NewSearchServiceClient(conn)

	// Test system metrics
	req := &pb.MetricsRequest{
		MetricType: "system",
	}
	resp, err := client.GetMetrics(ctx, req)
	if err != nil {
		t.Fatalf("Get metrics failed: %v", err)
	}

	if !resp.Success {
		t.Error("Expected get metrics to return success")
	}

	if len(resp.Metrics) == 0 {
		t.Error("Expected metrics to be returned")
	}

	// Test cluster metrics
	req = &pb.MetricsRequest{
		MetricType: "cluster",
		ClusterId:  "cluster1",
	}
	resp, err = client.GetMetrics(ctx, req)
	if err != nil {
		t.Fatalf("Get cluster metrics failed: %v", err)
	}

	if !resp.Success {
		t.Error("Expected get cluster metrics to return success")
	}
}

// TestSearchServerConfiguration tests configuration management
func TestSearchServerConfiguration(t *testing.T) {
	// Setup
	cfg := config.DefaultSearchServiceConfig()
	logger := zap.NewNop()
	mockService := testutil.NewMockSearchService()

	// Create gRPC server
<<<<<<< HEAD
	server := searchgrpc.NewSearchServer(cfg, logger, nil, mockService)

=======
       server := searchgrpc.NewSearchServer(cfg, logger, nil, mockService)
	
>>>>>>> f4b0be21
	// Create test listener
	lis := bufconn.Listen(bufSize)
	grpcServer := grpc.NewServer()
	pb.RegisterSearchServiceServer(grpcServer, server)

	// Start server in background
	go func() {
		if err := grpcServer.Serve(lis); err != nil {
			t.Fatalf("Failed to serve: %v", err)
		}
	}()
	defer grpcServer.Stop()

	// Create client connection
	ctx := context.Background()
	conn, err := grpc.DialContext(ctx, "bufnet", grpc.WithContextDialer(func(ctx context.Context, s string) (net.Conn, error) {
		return lis.Dial()
	}), grpc.WithInsecure())
	if err != nil {
		t.Fatalf("Failed to dial bufnet: %v", err)
	}
	defer conn.Close()

	client := pb.NewSearchServiceClient(conn)

	// Test get configuration
<<<<<<< HEAD
	req := &emptypb.Empty{}
=======
       req := &emptypb.Empty{}
>>>>>>> f4b0be21
	resp, err := client.GetConfig(ctx, req)
	if err != nil {
		t.Fatalf("Get config failed: %v", err)
	}

	if !resp.Success {
		t.Error("Expected get config to return success")
	}

	// Test update configuration
	updateReq := &pb.ConfigUpdateRequest{
		ConfigUpdates: map[string]string{
			"search.engine.max_results": "2000",
			"search.engine.default_k":   "20",
		},
		RestartRequired: false,
	}

	updateResp, err := client.UpdateConfig(ctx, updateReq)
	if err != nil {
		t.Fatalf("Update config failed: %v", err)
	}

	if !updateResp.Success {
		t.Error("Expected update config to return success")
	}

	if len(updateResp.AppliedUpdates) != 2 {
		t.Errorf("Expected 2 applied updates, got %d", len(updateResp.AppliedUpdates))
	}
}

// TestSearchServerErrorHandling tests error handling scenarios
func TestSearchServerErrorHandling(t *testing.T) {
	// Setup
	cfg := config.DefaultSearchServiceConfig()
	logger := zap.NewNop()
	mockService := testutil.NewMockSearchService()

	// Configure service to fail
	mockService.SetShouldFail(true)
	mockService.SetFailureError(fmt.Errorf("search service unavailable"))

	// Create gRPC server
<<<<<<< HEAD
	server := searchgrpc.NewSearchServer(cfg, logger, nil, mockService)

=======
       server := searchgrpc.NewSearchServer(cfg, logger, nil, mockService)
	
>>>>>>> f4b0be21
	// Create test listener
	lis := bufconn.Listen(bufSize)
	grpcServer := grpc.NewServer()
	pb.RegisterSearchServiceServer(grpcServer, server)

	// Start server in background
	go func() {
		if err := grpcServer.Serve(lis); err != nil {
			t.Fatalf("Failed to serve: %v", err)
		}
	}()
	defer grpcServer.Stop()

	// Create client connection
	ctx := context.Background()
	conn, err := grpc.DialContext(ctx, "bufnet", grpc.WithContextDialer(func(ctx context.Context, s string) (net.Conn, error) {
		return lis.Dial()
	}), grpc.WithInsecure())
	if err != nil {
		t.Fatalf("Failed to dial bufnet: %v", err)
	}
	defer conn.Close()

	client := pb.NewSearchServiceClient(conn)

	// Test search with service failure
	req := &pb.SearchRequest{
		QueryVector: &pb.Vector{
			Id:   "error-query",
			Data: []float32{1.0, 2.0, 3.0},
		},
		K: 10,
	}

	_, err = client.Search(ctx, req)
	if err == nil {
		t.Fatal("Expected error for failed search, got nil")
	}

	st, ok := status.FromError(err)
	if !ok {
		t.Fatal("Expected gRPC status error")
	}

	if st.Code() != codes.Internal {
		t.Errorf("Expected error code %v, got %v", codes.Internal, st.Code())
	}

	if st.Message() != "Search operation failed" {
		t.Errorf("Expected error message 'Search operation failed', got '%s'", st.Message())
	}
}

// TestSearchServerConcurrentRequests tests concurrent request handling
func TestSearchServerConcurrentRequests(t *testing.T) {
	// Setup
	cfg := config.DefaultSearchServiceConfig()
	logger := zap.NewNop()
	mockService := testutil.NewMockSearchService()

	// Create test results
	testResults := []*types.SearchResult{
		{
<<<<<<< HEAD
			Vector: &types.Vector{
				ID:   "concurrent-vector",
				Data: []float32{1.0, 2.0, 3.0},
			},
			Distance: 0.5,
		},
	}

=======
                       Vector: &types.Vector{
                               ID:   "concurrent-vector",
                               Data: []float32{1.0, 2.0, 3.0},
                       },
                       Distance: 0.5,
               },
       }
	
>>>>>>> f4b0be21
	mockService.SetSearchResults(testResults)

	// Create gRPC server
<<<<<<< HEAD
	server := searchgrpc.NewSearchServer(cfg, logger, nil, mockService)

=======
       server := searchgrpc.NewSearchServer(cfg, logger, nil, mockService)
	
>>>>>>> f4b0be21
	// Create test listener
	lis := bufconn.Listen(bufSize)
	grpcServer := grpc.NewServer()
	pb.RegisterSearchServiceServer(grpcServer, server)

	// Start server in background
	go func() {
		if err := grpcServer.Serve(lis); err != nil {
			t.Fatalf("Failed to serve: %v", err)
		}
	}()
	defer grpcServer.Stop()

	// Create client connection
	ctx := context.Background()
	conn, err := grpc.DialContext(ctx, "bufnet", grpc.WithContextDialer(func(ctx context.Context, s string) (net.Conn, error) {
		return lis.Dial()
	}), grpc.WithInsecure())
	if err != nil {
		t.Fatalf("Failed to dial bufnet: %v", err)
	}
	defer conn.Close()

	client := pb.NewSearchServiceClient(conn)

	// Test concurrent requests
	numRequests := 10
	done := make(chan bool, numRequests)
	errors := make(chan error, numRequests)

	for i := 0; i < numRequests; i++ {
		go func(index int) {
			req := &pb.SearchRequest{
				QueryVector: &pb.Vector{
					Id:   fmt.Sprintf("concurrent-query-%d", index),
					Data: []float32{float32(index), float32(index + 1), float32(index + 2)},
				},
				K: 5,
			}

			resp, err := client.Search(ctx, req)
			if err != nil {
				errors <- fmt.Errorf("request %d failed: %v", index, err)
				done <- false
				return
			}

			if !resp.Success {
				errors <- fmt.Errorf("request %d: expected success, got failure", index)
				done <- false
				return
			}

			done <- true
		}(i)
	}

	// Wait for all requests to complete
	successCount := 0
	for i := 0; i < numRequests; i++ {
		select {
		case success := <-done:
			if success {
				successCount++
			}
		case err := <-errors:
			t.Error(err)
		case <-time.After(10 * time.Second):
			t.Fatal("Timeout waiting for concurrent requests")
		}
	}

	if successCount != numRequests {
		t.Errorf("Expected all %d requests to succeed, got %d", numRequests, successCount)
	}

	// Verify that all requests were processed
	if mockService.GetSearchCallCount() != numRequests {
		t.Errorf("Expected %d search calls, got %d", numRequests, mockService.GetSearchCallCount())
	}
}

// TestSearchServerTimeout tests request timeout handling
func TestSearchServerTimeout(t *testing.T) {
	// Setup
	cfg := config.DefaultSearchServiceConfig()
	logger := zap.NewNop()
	mockService := testutil.NewMockSearchService()

	// Configure service to have a delay longer than timeout
	mockService.SetSearchDelay(2 * time.Second)

	// Create gRPC server
<<<<<<< HEAD
	server := searchgrpc.NewSearchServer(cfg, logger, nil, mockService)

=======
       server := searchgrpc.NewSearchServer(cfg, logger, nil, mockService)
	
>>>>>>> f4b0be21
	// Create test listener
	lis := bufconn.Listen(bufSize)
	grpcServer := grpc.NewServer()
	pb.RegisterSearchServiceServer(grpcServer, server)

	// Start server in background
	go func() {
		if err := grpcServer.Serve(lis); err != nil {
			t.Fatalf("Failed to serve: %v", err)
		}
	}()
	defer grpcServer.Stop()

	// Create client connection
	ctx := context.Background()
	conn, err := grpc.DialContext(ctx, "bufnet", grpc.WithContextDialer(func(ctx context.Context, s string) (net.Conn, error) {
		return lis.Dial()
	}), grpc.WithInsecure())
	if err != nil {
		t.Fatalf("Failed to dial bufnet: %v", err)
	}
	defer conn.Close()

	client := pb.NewSearchServiceClient(conn)

	// Create context with short timeout
	ctx, cancel := context.WithTimeout(context.Background(), 100*time.Millisecond)
	defer cancel()

	req := &pb.SearchRequest{
		QueryVector: &pb.Vector{
			Id:   "timeout-query",
			Data: []float32{1.0, 2.0, 3.0},
		},
		K: 10,
	}

	// This should timeout
	_, err = client.Search(ctx, req)
	if err == nil {
		t.Error("Expected request to timeout, but it succeeded")
	}

	// Should be a deadline exceeded error
	st, ok := status.FromError(err)
	if !ok {
		t.Fatal("Expected gRPC status error")
	}

	if st.Code() != codes.DeadlineExceeded {
		t.Errorf("Expected error code %v, got %v", codes.DeadlineExceeded, st.Code())
	}
}<|MERGE_RESOLUTION|>--- conflicted
+++ resolved
@@ -3,7 +3,7 @@
 package integration
 
 import (
-<<<<<<< HEAD
+
 	"context"
 	"fmt"
 	"net"
@@ -14,36 +14,16 @@
 	searchgrpc "vexdb/internal/search/grpc"
 	"vexdb/internal/search/testutil"
 	"vexdb/internal/types"
-=======
-       "context"
-       "fmt"
-       "net"
-       "testing"
-       "time"
-
-       "vexdb/internal/search/config"
-       searchgrpc "vexdb/internal/search/grpc"
-       "vexdb/internal/search/testutil"
-       "vexdb/internal/types"
->>>>>>> f4b0be21
 
        pb "vexdb/proto"
 
-<<<<<<< HEAD
+
 	"go.uber.org/zap"
 	"google.golang.org/grpc"
 	"google.golang.org/grpc/codes"
 	"google.golang.org/grpc/status"
 	"google.golang.org/grpc/test/bufconn"
 	emptypb "google.golang.org/protobuf/types/known/emptypb"
-=======
-       "go.uber.org/zap"
-       "google.golang.org/grpc"
-       "google.golang.org/grpc/codes"
-       "google.golang.org/grpc/status"
-       "google.golang.org/grpc/test/bufconn"
-       emptypb "google.golang.org/protobuf/types/known/emptypb"
->>>>>>> f4b0be21
 )
 
 const bufSize = 1024 * 1024
@@ -53,7 +33,7 @@
 	// Setup
 	cfg := config.DefaultSearchServiceConfig()
 	logger := zap.NewNop()
-<<<<<<< HEAD
+
 	mockService := testutil.NewMockSearchService()
 
 	// Create test results
@@ -84,48 +64,11 @@
 		},
 	}
 
-=======
-       mockService := testutil.NewMockSearchService()
-	
-	// Create test results
-	testResults := []*types.SearchResult{
-               {
-                       Vector: &types.Vector{
-                               ID:   "vector1",
-                               Data: []float32{1.0, 2.0, 3.0},
-                               Metadata: map[string]interface{}{
-                                       "category": "test",
-                                       "source":   "integration_test",
-                               },
-                               ClusterID: 1,
-                       },
-                       Distance: 0.5,
-               },
-               {
-                       Vector: &types.Vector{
-                               ID:   "vector2",
-                               Data: []float32{4.0, 5.0, 6.0},
-                               Metadata: map[string]interface{}{
-                                       "category": "test",
-                                       "source":   "integration_test",
-                               },
-                               ClusterID: 2,
-                       },
-                       Distance: 1.2,
-               },
-       }
-	
->>>>>>> f4b0be21
-	mockService.SetSearchResults(testResults)
-
 	// Create gRPC server
-<<<<<<< HEAD
+
 	server := searchgrpc.NewSearchServer(cfg, logger, nil, mockService)
 
-=======
-       server := searchgrpc.NewSearchServer(cfg, logger, nil, mockService)
-	
->>>>>>> f4b0be21
+
 	// Create test listener
 	lis := bufconn.Listen(bufSize)
 	grpcServer := grpc.NewServer()
@@ -385,7 +328,7 @@
 	// Create test results
 	testResults := []*types.SearchResult{
 		{
-<<<<<<< HEAD
+
 			Vector: &types.Vector{
 				ID:   "stream-vector1",
 				Data: []float32{1.0, 2.0, 3.0},
@@ -401,33 +344,14 @@
 		},
 	}
 
-=======
-                       Vector: &types.Vector{
-                               ID:   "stream-vector1",
-                               Data: []float32{1.0, 2.0, 3.0},
-                       },
-                       Distance: 0.5,
-               },
-               {
-                       Vector: &types.Vector{
-                               ID:   "stream-vector2",
-                               Data: []float32{4.0, 5.0, 6.0},
-                       },
-                       Distance: 1.2,
-               },
-       }
-	
->>>>>>> f4b0be21
+
 	mockService.SetSearchResults(testResults)
 
 	// Create gRPC server
-<<<<<<< HEAD
+
 	server := searchgrpc.NewSearchServer(cfg, logger, nil, mockService)
 
-=======
-       server := searchgrpc.NewSearchServer(cfg, logger, nil, mockService)
-	
->>>>>>> f4b0be21
+
 	// Create test listener
 	lis := bufconn.Listen(bufSize)
 	grpcServer := grpc.NewServer()
@@ -514,33 +438,23 @@
 	// Create test results
 	testResults := []*types.SearchResult{
 		{
-<<<<<<< HEAD
+
 			Vector: &types.Vector{
 				ID:   "multi-stream-vector1",
 				Data: []float32{1.0, 2.0, 3.0},
 			},
 			Distance: 0.5,
 		},
-=======
-                       Vector: &types.Vector{
-                               ID:   "multi-stream-vector1",
-                               Data: []float32{1.0, 2.0, 3.0},
-                       },
-                       Distance: 0.5,
-               },
->>>>>>> f4b0be21
+
 	}
 
 	mockService.SetSearchResults(testResults)
 
 	// Create gRPC server
-<<<<<<< HEAD
+
 	server := searchgrpc.NewSearchServer(cfg, logger, nil, mockService)
 
-=======
-       server := searchgrpc.NewSearchServer(cfg, logger, nil, mockService)
-	
->>>>>>> f4b0be21
+
 	// Create test listener
 	lis := bufconn.Listen(bufSize)
 	grpcServer := grpc.NewServer()
@@ -631,13 +545,10 @@
 	mockService := testutil.NewMockSearchService()
 
 	// Create gRPC server
-<<<<<<< HEAD
+
 	server := searchgrpc.NewSearchServer(cfg, logger, nil, mockService)
 
-=======
-       server := searchgrpc.NewSearchServer(cfg, logger, nil, mockService)
-	
->>>>>>> f4b0be21
+
 	// Create test listener
 	lis := bufconn.Listen(bufSize)
 	grpcServer := grpc.NewServer()
@@ -698,13 +609,10 @@
 	mockService := testutil.NewMockSearchService()
 
 	// Create gRPC server
-<<<<<<< HEAD
+
 	server := searchgrpc.NewSearchServer(cfg, logger, nil, mockService)
 
-=======
-       server := searchgrpc.NewSearchServer(cfg, logger, nil, mockService)
-	
->>>>>>> f4b0be21
+
 	// Create test listener
 	lis := bufconn.Listen(bufSize)
 	grpcServer := grpc.NewServer()
@@ -770,13 +678,10 @@
 	mockService := testutil.NewMockSearchService()
 
 	// Create gRPC server
-<<<<<<< HEAD
+
 	server := searchgrpc.NewSearchServer(cfg, logger, nil, mockService)
 
-=======
-       server := searchgrpc.NewSearchServer(cfg, logger, nil, mockService)
-	
->>>>>>> f4b0be21
+
 	// Create test listener
 	lis := bufconn.Listen(bufSize)
 	grpcServer := grpc.NewServer()
@@ -803,11 +708,10 @@
 	client := pb.NewSearchServiceClient(conn)
 
 	// Test get configuration
-<<<<<<< HEAD
+
 	req := &emptypb.Empty{}
-=======
-       req := &emptypb.Empty{}
->>>>>>> f4b0be21
+
+
 	resp, err := client.GetConfig(ctx, req)
 	if err != nil {
 		t.Fatalf("Get config failed: %v", err)
@@ -852,13 +756,10 @@
 	mockService.SetFailureError(fmt.Errorf("search service unavailable"))
 
 	// Create gRPC server
-<<<<<<< HEAD
+
 	server := searchgrpc.NewSearchServer(cfg, logger, nil, mockService)
 
-=======
-       server := searchgrpc.NewSearchServer(cfg, logger, nil, mockService)
-	
->>>>>>> f4b0be21
+
 	// Create test listener
 	lis := bufconn.Listen(bufSize)
 	grpcServer := grpc.NewServer()
@@ -922,7 +823,7 @@
 	// Create test results
 	testResults := []*types.SearchResult{
 		{
-<<<<<<< HEAD
+
 			Vector: &types.Vector{
 				ID:   "concurrent-vector",
 				Data: []float32{1.0, 2.0, 3.0},
@@ -931,26 +832,14 @@
 		},
 	}
 
-=======
-                       Vector: &types.Vector{
-                               ID:   "concurrent-vector",
-                               Data: []float32{1.0, 2.0, 3.0},
-                       },
-                       Distance: 0.5,
-               },
-       }
-	
->>>>>>> f4b0be21
+
 	mockService.SetSearchResults(testResults)
 
 	// Create gRPC server
-<<<<<<< HEAD
+
 	server := searchgrpc.NewSearchServer(cfg, logger, nil, mockService)
 
-=======
-       server := searchgrpc.NewSearchServer(cfg, logger, nil, mockService)
-	
->>>>>>> f4b0be21
+
 	// Create test listener
 	lis := bufconn.Listen(bufSize)
 	grpcServer := grpc.NewServer()
@@ -1044,13 +933,10 @@
 	mockService.SetSearchDelay(2 * time.Second)
 
 	// Create gRPC server
-<<<<<<< HEAD
+
 	server := searchgrpc.NewSearchServer(cfg, logger, nil, mockService)
 
-=======
-       server := searchgrpc.NewSearchServer(cfg, logger, nil, mockService)
-	
->>>>>>> f4b0be21
+
 	// Create test listener
 	lis := bufconn.Listen(bufSize)
 	grpcServer := grpc.NewServer()
